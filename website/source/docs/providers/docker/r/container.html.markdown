--- conflicted
+++ resolved
@@ -68,11 +68,8 @@
   Defaults to "json-file".
 * `log_opts` - (Optional) Key/value pairs to use as options for the logging
   driver.
-<<<<<<< HEAD
 * `network_mode` - (Optional) Network mode of the container.
-=======
 * `networks` - (Optional, set of strings) Id of the networks in which the container is.
->>>>>>> f72322ca
 
 <a id="ports"></a>
 ## Ports
